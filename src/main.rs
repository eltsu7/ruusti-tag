use bitreader::BitReader;
use btleplug::api::{BDAddr, Central, CharPropFlags, Manager as _, Peripheral, ScanFilter};
use btleplug::platform::Manager;
use core::{f64, fmt};
use dotenv::dotenv;
use futures::stream::{self, StreamExt};
use influxdb2::Client;
use serde::Deserialize;
use serde_json;
use std::collections::HashMap;
use std::error::Error;
use std::fs;
use std::time::{Duration, Instant};
use tokio::time::{sleep, sleep_until};
use uuid::Uuid;

/// UUID of the characteristic for which we should subscribe to notifications.
const NOTIFY_CHARACTERISTIC_UUID: Uuid = Uuid::from_u128(0x6e400003_b5a3_f393_e0a9_e50e24dcca9e);

#[derive(Debug)]
struct RuuviData {
    name: String,
    mac_address: BDAddr,
    temperature: f32,
    humidity: f32,
    pressure: u32,
    acceleration_x: f32,
    acceleration_y: f32,
    acceleration_z: f32,
    voltage: f32,
    tx_power: u16,
    movement_counter: u8,
    measurement_sequence: u16,
}

impl RuuviData {
    fn new(
        name: String,
        mac_address: BDAddr,
        raw_data: Vec<u8>,
    ) -> Result<RuuviData, Box<dyn Error>> {
        let mut reader = BitReader::new(&raw_data);
        reader.skip(8).unwrap();

        let temperature = reader.read_u16(16)? as f32 * 0.005;
        let humidity = reader.read_u16(16)? as f32 * 0.0025;
        let pressure = reader.read_u32(16)? + 50_000;
        let acceleration_x = reader.read_i16(16)? as f32 / 1000.0;
        let acceleration_y = reader.read_i16(16)? as f32 / 1000.0;
        let acceleration_z = reader.read_i16(16)? as f32 / 1000.0;
        let voltage = reader.read_u16(11)? as f32 * 0.001 + 1.6;
        let tx_power = reader.read_u16(5)? * 2 - 40;
        let movement_counter = reader.read_u8(8)?;
        let measurement_sequence = reader.read_u16(16)?;

        Ok(RuuviData {
            name,
            mac_address,
            temperature,
            humidity,
            pressure,
            acceleration_x,
            acceleration_y,
            acceleration_z,
            voltage,
            tx_power,
            movement_counter,
            measurement_sequence,
        })
    }
}
impl fmt::Display for RuuviData {
    fn fmt(&self, f: &mut fmt::Formatter) -> fmt::Result {
        write!(
            f,
            "Mac: {}, temp: {}, humidity: {}, measurement sequence: {}",
            self.mac_address, self.temperature, self.humidity, self.measurement_sequence
        )
    }
}

#[derive(Deserialize)]
struct Config {
    influx_bucket: String,
    influx_measurement: String,
    influx_host: String,
    influx_org: String,
    influx_token: String,
    tags: HashMap<String, String>,
    delay_in_secs: u32,
}

struct RustSniffer {
    influx_client: Client,
    influx_bucket: String,
    influx_measurement: String,
    tag_names: HashMap<String, BDAddr>,
    ruuvis: HashMap<String, btleplug::platform::Peripheral>,
    delay: u32,
}

impl RustSniffer {
    async fn new(config: Config) -> RustSniffer {
        let mut tag_names: HashMap<String, BDAddr> = HashMap::new();

        for (name, mac) in config.tags {
            tag_names.insert(name, BDAddr::from_str_delim(&mac).unwrap());
        }

        RustSniffer {
            influx_client: Client::new(config.influx_host, config.influx_org, config.influx_token),
            influx_bucket: config.influx_bucket,
            influx_measurement: config.influx_measurement,
            ruuvis: HashMap::new(),
            tag_names,
            delay: config.delay_in_secs,
        }
    }

    async fn discover(&mut self) -> Result<(), Box<dyn Error>> {
        let manager = Manager::new().await?;
        let adapter_list = manager.adapters().await?;
        if adapter_list.is_empty() {
            eprintln!("No Bluetooth adapters found");
            return Ok(());
        }

        for adapter in adapter_list.iter() {
            println!("Starting scan...");
            adapter
                .start_scan(ScanFilter::default())
                .await
                .expect("Can't scan BLE adapter for connected devices...");

            loop {
                if self.tag_names.len() == self.ruuvis.len() {
                    break;
                }
                sleep(Duration::from_secs(1)).await;
                let peripherals = adapter_list[0].peripherals().await?;

                for (name, mac) in &self.tag_names {
                    for peripheral in &peripherals {
                        if peripheral.address() == *mac {
                            if !self
                                .ruuvis
                                .iter()
                                .any(|ruuvi| ruuvi.1.address() == peripheral.address())
                            {
                                println!("found {}", mac);
                                self.ruuvis.insert(name.to_string(), peripheral.clone());
                            }
                        }
                    }
                }
            }
            adapter.stop_scan().await?;
        }
        println!("Connecting and subscribing..");
        for (_name, ruuvi) in self.ruuvis.iter() {
            ruuvi.connect().await?;
            ruuvi.discover_services().await?;
            for characteristic in ruuvi.characteristics() {
                if characteristic.uuid == NOTIFY_CHARACTERISTIC_UUID
                    && characteristic.properties.contains(CharPropFlags::NOTIFY)
                {
                    ruuvi.subscribe(&characteristic).await?;
                    break;
                }
            }
            println!(
                "Ruuvi {} connected: {}",
                ruuvi.address(),
                ruuvi.is_connected().await?
            );
        }
        Ok(())
    }

    async fn start(&mut self) -> Result<(), Box<dyn Error>> {
        println!("Starting, trying to connect to all tags...");
        loop {
            match self.discover().await {
                Ok(_) => break,
                Err(_) => {
                    println!("Discovery failed, retrying...");
                    sleep(Duration::from_secs(1)).await;
                }
            }
        }
        println!("\nStarting polling notifications..");
        loop {
            let continue_time = Instant::now() + Duration::from_secs(self.delay.into());
<<<<<<< HEAD
            if let Err(err) = self.update_data().await {
                println!("Error in update loop: {}", err)
            }
=======
            self.update_data().await?;
            println!("Next update in {:?}.", continue_time - Instant::now());
>>>>>>> cf8e355e
            sleep_until(continue_time.into()).await;
        }
    }

    async fn update_data(&self) -> Result<(), Box<dyn Error>> {
        println!("Reading data...");
        let mut ruuvi_datas: Vec<RuuviData> = Vec::new();
        for (name, ruuvi) in self.ruuvis.iter() {
            ruuvi.connect().await?; // Needed in linux for some reason
            if let Ok(mut notification) = ruuvi.notifications().await {
                if let Some(data) = notification.next().await {
                    ruuvi_datas.push(
                        RuuviData::new(name.to_string(), ruuvi.address(), data.value.clone())
                            .unwrap(),
                    );
                }
            }
        }
<<<<<<< HEAD
        println!("Successfully read {} points.", ruuvi_datas.len());
        if let Err(err) = self.send_data(ruuvi_datas).await {
            println!("Error while sending data: {}", err)
        }
=======
        self.send_data(ruuvi_datas).await?;
>>>>>>> cf8e355e
        Ok(())
    }

    async fn send_data(&self, ruuvi_datas: Vec<RuuviData>) -> Result<(), Box<dyn Error>> {
        use influxdb2::models::DataPoint;

        let mut points: Vec<DataPoint> = Vec::new();
        for data in ruuvi_datas {
            points.push(
                DataPoint::builder(self.influx_measurement.clone())
                    .tag("name", data.name)
                    .tag("mac", data.mac_address.to_string())
                    .field("temperature", data.temperature as f64)
                    .field("humidity", data.humidity as f64)
                    .field("pressure", data.pressure as i64)
                    .field("acceleration_x", data.acceleration_x as f64)
                    .field("acceleration_y", data.acceleration_y as f64)
                    .field("acceleration_z", data.acceleration_z as f64)
                    .field("voltage", data.voltage as f64)
                    .field("tx_power", data.tx_power as i64)
                    .field("movement_counter", data.movement_counter as i64)
                    .field("measurement_sequence", data.measurement_sequence as i64)
                    .build()?,
            );
        }
        println!("Sending data ({} points)...", points.len());
        self.influx_client
            .write(&self.influx_bucket, stream::iter(points))
            .await?;
        Ok(())
    }
}

#[tokio::main]
async fn main() -> Result<(), Box<dyn Error>> {
    pretty_env_logger::init();
    dotenv().ok();

    let config: Config = serde_json::from_str(&fs::read_to_string("config.json").unwrap()).unwrap();

    let mut rs = RustSniffer::new(config).await;
    rs.start().await
}<|MERGE_RESOLUTION|>--- conflicted
+++ resolved
@@ -191,14 +191,10 @@
         println!("\nStarting polling notifications..");
         loop {
             let continue_time = Instant::now() + Duration::from_secs(self.delay.into());
-<<<<<<< HEAD
             if let Err(err) = self.update_data().await {
                 println!("Error in update loop: {}", err)
             }
-=======
-            self.update_data().await?;
             println!("Next update in {:?}.", continue_time - Instant::now());
->>>>>>> cf8e355e
             sleep_until(continue_time.into()).await;
         }
     }
@@ -217,14 +213,10 @@
                 }
             }
         }
-<<<<<<< HEAD
         println!("Successfully read {} points.", ruuvi_datas.len());
         if let Err(err) = self.send_data(ruuvi_datas).await {
             println!("Error while sending data: {}", err)
         }
-=======
-        self.send_data(ruuvi_datas).await?;
->>>>>>> cf8e355e
         Ok(())
     }
 
